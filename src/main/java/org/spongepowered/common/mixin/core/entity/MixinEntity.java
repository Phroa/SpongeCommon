/*
 * This file is part of Sponge, licensed under the MIT License (MIT).
 *
 * Copyright (c) SpongePowered <https://www.spongepowered.org>
 * Copyright (c) contributors
 *
 * Permission is hereby granted, free of charge, to any person obtaining a copy
 * of this software and associated documentation files (the "Software"), to deal
 * in the Software without restriction, including without limitation the rights
 * to use, copy, modify, merge, publish, distribute, sublicense, and/or sell
 * copies of the Software, and to permit persons to whom the Software is
 * furnished to do so, subject to the following conditions:
 *
 * The above copyright notice and this permission notice shall be included in
 * all copies or substantial portions of the Software.
 *
 * THE SOFTWARE IS PROVIDED "AS IS", WITHOUT WARRANTY OF ANY KIND, EXPRESS OR
 * IMPLIED, INCLUDING BUT NOT LIMITED TO THE WARRANTIES OF MERCHANTABILITY,
 * FITNESS FOR A PARTICULAR PURPOSE AND NONINFRINGEMENT. IN NO EVENT SHALL THE
 * AUTHORS OR COPYRIGHT HOLDERS BE LIABLE FOR ANY CLAIM, DAMAGES OR OTHER
 * LIABILITY, WHETHER IN AN ACTION OF CONTRACT, TORT OR OTHERWISE, ARISING FROM,
 * OUT OF OR IN CONNECTION WITH THE SOFTWARE OR THE USE OR OTHER DEALINGS IN
 * THE SOFTWARE.
 */
package org.spongepowered.common.mixin.core.entity;

import static com.google.common.base.Preconditions.checkNotNull;

import com.flowpowered.math.vector.Vector3d;
import com.google.common.collect.ImmutableList;
import com.google.common.collect.Lists;
import net.minecraft.block.Block;
import net.minecraft.block.material.Material;
import net.minecraft.block.state.IBlockState;
import net.minecraft.entity.DataWatcher;
import net.minecraft.entity.EntityList;
import net.minecraft.entity.player.EntityPlayer;
import net.minecraft.entity.player.EntityPlayerMP;
import net.minecraft.init.Blocks;
import net.minecraft.nbt.NBTTagCompound;
import net.minecraft.nbt.NBTTagList;
import net.minecraft.network.play.server.S07PacketRespawn;
import net.minecraft.network.play.server.S08PacketPlayerPosLook;
import net.minecraft.server.MinecraftServer;
import net.minecraft.util.AxisAlignedBB;
import net.minecraft.util.BlockPos;
import net.minecraft.util.DamageSource;
import net.minecraft.util.EnumParticleTypes;
import net.minecraft.world.WorldServer;
import org.spongepowered.api.block.BlockState;
import org.spongepowered.api.data.DataContainer;
import org.spongepowered.api.data.DataTransactionResult;
import org.spongepowered.api.data.DataView;
import org.spongepowered.api.data.MemoryDataContainer;
import org.spongepowered.api.data.Queries;
import org.spongepowered.api.data.key.Keys;
import org.spongepowered.api.data.manipulator.DataManipulator;
import org.spongepowered.api.data.manipulator.mutable.entity.IgniteableData;
import org.spongepowered.api.data.manipulator.mutable.entity.VehicleData;
import org.spongepowered.api.data.persistence.InvalidDataException;
import org.spongepowered.api.entity.Entity;
import org.spongepowered.api.entity.EntitySnapshot;
import org.spongepowered.api.entity.EntityType;
import org.spongepowered.api.entity.Transform;
import org.spongepowered.api.entity.living.player.Player;
import org.spongepowered.api.entity.living.player.User;
import org.spongepowered.api.event.SpongeEventFactory;
import org.spongepowered.api.event.block.CollideBlockEvent;
import org.spongepowered.api.event.cause.Cause;
import org.spongepowered.api.event.cause.NamedCause;
import org.spongepowered.api.service.user.UserStorageService;
import org.spongepowered.api.text.Text;
import org.spongepowered.api.text.translation.Translation;
import org.spongepowered.api.util.Direction;
import org.spongepowered.api.util.RelativePositions;
import org.spongepowered.api.world.Location;
import org.spongepowered.api.world.TeleportHelper;
import org.spongepowered.api.world.World;
import org.spongepowered.api.world.storage.WorldProperties;
import org.spongepowered.asm.lib.Opcodes;
import org.spongepowered.asm.mixin.Mixin;
import org.spongepowered.asm.mixin.Overwrite;
import org.spongepowered.asm.mixin.Shadow;
import org.spongepowered.asm.mixin.injection.At;
import org.spongepowered.asm.mixin.injection.Inject;
import org.spongepowered.asm.mixin.injection.Redirect;
import org.spongepowered.asm.mixin.injection.callback.CallbackInfo;
import org.spongepowered.common.SpongeImpl;
import org.spongepowered.common.data.persistence.NbtTranslator;
import org.spongepowered.common.data.util.DataQueries;
import org.spongepowered.common.data.util.DataUtil;
import org.spongepowered.common.data.util.NbtDataUtil;
import org.spongepowered.common.data.value.immutable.ImmutableSpongeValue;
import org.spongepowered.common.entity.SpongeEntitySnapshotBuilder;
import org.spongepowered.common.event.DamageEventHandler;
import org.spongepowered.common.event.MinecraftBlockDamageSource;
import org.spongepowered.common.interfaces.IMixinEntityPlayerMP;
import org.spongepowered.common.interfaces.data.IMixinCustomDataHolder;
import org.spongepowered.common.interfaces.entity.IMixinEntity;
import org.spongepowered.common.registry.type.world.DimensionRegistryModule;
import org.spongepowered.common.registry.type.world.WorldPropertyRegistryModule;
import org.spongepowered.common.text.SpongeTexts;
import org.spongepowered.common.util.SpongeHooks;
import org.spongepowered.common.util.StaticMixinHelper;
import org.spongepowered.common.util.VecHelper;
import org.spongepowered.common.world.DimensionManager;

import java.util.ArrayDeque;
import java.util.Collection;
import java.util.EnumSet;
import java.util.List;
import java.util.Optional;
import java.util.Random;
import java.util.Set;
import java.util.UUID;

import javax.annotation.Nullable;

@Mixin(net.minecraft.entity.Entity.class)
public abstract class MixinEntity implements Entity, IMixinEntity {

    private static final String LAVA_DAMAGESOURCE_FIELD = "Lnet/minecraft/util/DamageSource;lava:Lnet/minecraft/util/DamageSource;";
    private static final String ATTACK_ENTITY_FROM_METHOD = "Lnet/minecraft/entity/Entity;attackEntityFrom(Lnet/minecraft/util/DamageSource;F)Z";
    private static final String FIRE_DAMAGESOURCE_FIELD = "Lnet/minecraft/util/DamageSource;inFire:Lnet/minecraft/util/DamageSource;";
    private static final String WORLD_SPAWN_PARTICLE = "Lnet/minecraft/world/World;spawnParticle(Lnet/minecraft/util/EnumParticleTypes;DDDDDD[I)V";
    // @formatter:off
    private EntityType entityType = SpongeImpl.getRegistry().getTranslated(this.getClass(), EntityType.class);
    private boolean teleporting;
    private net.minecraft.entity.Entity teleportVehicle;
    private float origWidth;
    private float origHeight;
    @Nullable private DamageSource originalLava;
<<<<<<< HEAD
    @Nullable private Text displayName;
=======
    protected boolean isConstructing = true;
>>>>>>> 4300c803

    @Shadow private UUID entityUniqueID;
    @Shadow public net.minecraft.world.World worldObj;
    @Shadow public double posX;
    @Shadow public double posY;
    @Shadow public double posZ;
    @Shadow public double motionX;
    @Shadow public double motionY;
    @Shadow public double motionZ;
    @Shadow public boolean velocityChanged;
    @Shadow public double prevPosX;
    @Shadow public double prevPosY;
    @Shadow public double prevPosZ;
    @Shadow public float rotationYaw;
    @Shadow public float rotationPitch;
    @Shadow public float width;
    @Shadow public float height;
    @Shadow public float fallDistance;
    @Shadow public boolean isDead;
    @Shadow public boolean onGround;
    @Shadow public boolean inWater;
    @Shadow protected boolean isImmuneToFire;
    @Shadow public int hurtResistantTime;
    @Shadow public int fireResistance;
    @Shadow public int fire;
    @Shadow public net.minecraft.entity.Entity riddenByEntity;
    @Shadow public net.minecraft.entity.Entity ridingEntity;
    @Shadow protected DataWatcher dataWatcher;
    @Shadow protected Random rand;
    @Shadow public abstract void setPosition(double x, double y, double z);
    @Shadow public abstract void mountEntity(net.minecraft.entity.Entity entityIn);
    @Shadow public abstract void setDead();
    @Shadow public abstract void setFlag(int flag, boolean data);
    @Shadow public abstract boolean getFlag(int flag);
    @Shadow public abstract int getAir();
    @Shadow public abstract void setAir(int air);
    @Shadow public abstract float getEyeHeight();
    @Shadow public abstract String getCustomNameTag();
    @Shadow public abstract void setCustomNameTag(String name);
    @Shadow public abstract UUID getUniqueID();
    @Shadow public abstract AxisAlignedBB getEntityBoundingBox();
    @Shadow protected abstract boolean getAlwaysRenderNameTag();
    @Shadow protected abstract void setAlwaysRenderNameTag(boolean visible);
    @Shadow public abstract void setFire(int seconds);
    @Shadow public abstract void writeToNBT(NBTTagCompound compound);
    @Shadow public abstract boolean attackEntityFrom(DamageSource source, float amount);
    @Shadow(prefix = "shadow$")
    protected abstract void shadow$setRotation(float yaw, float pitch);
    @Shadow public abstract void setSize(float width, float height);
    @Shadow public abstract boolean isSilent();


    // @formatter:on

    @Override
    public boolean isInConstructPhase() {
        return this.isConstructing;
    }

    @Override
    public void firePostConstructEvents() {
        this.isConstructing = false;
    }

    @Inject(method = "setSize", at = @At("RETURN"))
    public void onSetSize(float width, float height, CallbackInfo ci) {
        if (this.origWidth == 0 || this.origHeight == 0) {
            this.origWidth = this.width;
            this.origHeight = this.height;
        }
    }

    @Inject(method = "moveEntity(DDD)V", at = @At("HEAD"), cancellable = true)
    public void onMoveEntity(double x, double y, double z, CallbackInfo ci) {
        if (!this.worldObj.isRemote && !SpongeHooks.checkEntitySpeed(((net.minecraft.entity.Entity) (Object) this), x, y, z)) {
            ci.cancel();
        }
    }

    @Inject(method = "setOnFireFromLava()V", at = @At(value = "FIELD", target = LAVA_DAMAGESOURCE_FIELD, opcode = Opcodes.GETSTATIC))
    public void preSetOnFire(CallbackInfo callbackInfo) {
        if (!this.worldObj.isRemote) {
            this.originalLava = DamageSource.lava;
            AxisAlignedBB bb = this.getEntityBoundingBox().expand(-0.10000000149011612D, -0.4000000059604645D, -0.10000000149011612D);
            Location<World> location = DamageEventHandler.findFirstMatchingBlock((net.minecraft.entity.Entity) (Object) this, bb, block ->
                block.getMaterial() == Material.lava);
            DamageSource.lava = new MinecraftBlockDamageSource("lava", location).setFireDamage();
        }
    }

    @Inject(method = "setOnFireFromLava()V", at = @At(value = "INVOKE_ASSIGN", target = ATTACK_ENTITY_FROM_METHOD))
    public void postSetOnFire(CallbackInfo callbackInfo) {
        if (!this.worldObj.isRemote) {
            if (this.originalLava == null) {
                SpongeImpl.getLogger().error("Original lava is null!");
                Thread.dumpStack();
            }
            DamageSource.lava = this.originalLava;
        }
    }

    private DamageSource originalInFire;

    @Inject(method = "dealFireDamage", at = @At(value = "FIELD", target = FIRE_DAMAGESOURCE_FIELD, opcode = Opcodes.GETSTATIC))
    public void preFire(CallbackInfo callbackInfo) {
        // Sponge Start - Find the fire block!
        if (!this.worldObj.isRemote) {
            this.originalInFire = DamageSource.inFire;
            AxisAlignedBB bb = this.getEntityBoundingBox().contract(0.001D, 0.001D, 0.001D);
            Location<World> location = DamageEventHandler.findFirstMatchingBlock((net.minecraft.entity.Entity) (Object) this, bb, block ->
                block == Blocks.fire || block == Blocks.flowing_lava || block == Blocks.lava);
            DamageSource.inFire = new MinecraftBlockDamageSource("inFire", location).setFireDamage();
        }
    }

    @Inject(method = "dealFireDamage", at = @At(value = "INVOKE_ASSIGN", target = ATTACK_ENTITY_FROM_METHOD))
    public void postDealFireDamage(CallbackInfo callbackInfo) {
        if (!this.worldObj.isRemote) {
            if (this.originalInFire == null) {
                SpongeImpl.getLogger().error("Original fire is null!");
                Thread.dumpStack();
            }
            DamageSource.inFire = this.originalInFire;
        }
    }

    @Override
    public void supplyVanillaManipulators(List<DataManipulator<?, ?>> manipulators) {
        Optional<VehicleData> vehicleData = get(VehicleData.class);
        if (vehicleData.isPresent()) {
            manipulators.add(vehicleData.get());
        }
        if (this.fire > 0) {
            manipulators.add(get(IgniteableData.class).get());
        }

    }

    @Override
    public World getWorld() {
        return (World) this.worldObj;
    }

    @Override
    public EntitySnapshot createSnapshot() {
        return new SpongeEntitySnapshotBuilder().from(this).build();
    }

    @Override
    public Random getRandom() {
        return this.rand;
    }

    public Vector3d getPosition() {
        return new Vector3d(this.posX, this.posY, this.posZ);
    }

    @Override
    public Location<World> getLocation() {
        return new Location<>((World) this.worldObj, getPosition());
    }

    @Override
    public void setLocation(Location<World> location) {
        setLocation(location, true);
    }

    @Override
    public boolean setLocationSafely(Location<World> location) {
        return setLocation(location, false);
    }

    @Override
    public void setLocationAndRotation(Location<World> location, Vector3d rotation) {
        setLocation(location);
        setRotation(rotation);
    }

    @Override
    public boolean setLocationAndRotationSafely(Location<World> location, Vector3d rotation) {
        boolean relocated = setLocation(location, false);
        setRotation(rotation);
        return relocated;
    }

    @Override
    public boolean setLocationAndRotationSafely(Location<World> location, Vector3d rotation, EnumSet<RelativePositions> relativePositions) {
        return setLocationAndRotation(location, rotation, relativePositions, true);
    }

    public boolean setLocation(Location<World> location, boolean forced) {
        checkNotNull(location, "The location was null!");
        if (isRemoved()) {
            return false;
        }

        Entity spongeEntity = this;
        net.minecraft.entity.Entity thisEntity = (net.minecraft.entity.Entity) spongeEntity;

        if (!forced) {
            // Validate
            TeleportHelper teleportHelper = SpongeImpl.getGame().getTeleportHelper();
            Optional<Location<World>> safeLocation = teleportHelper.getSafeLocation(location);
            if (!safeLocation.isPresent()) {
                return false;
            } else {
                location = safeLocation.get();
            }
        }
        // detach passengers
        net.minecraft.entity.Entity passenger = thisEntity.riddenByEntity;
        ArrayDeque<net.minecraft.entity.Entity> passengers = new ArrayDeque<>();
        while (passenger != null) {
            if (passenger instanceof EntityPlayerMP && !this.worldObj.isRemote) {
                ((EntityPlayerMP) passenger).mountEntity(null);
            }
            net.minecraft.entity.Entity nextPassenger = null;
            if (passenger.riddenByEntity != null) {
                nextPassenger = passenger.riddenByEntity;
                this.riddenByEntity.mountEntity(null);
            }
            passengers.add(passenger);
            passenger = nextPassenger;
        }

        net.minecraft.world.World nmsWorld = null;
        if (location.getExtent().getUniqueId() != ((World) this.worldObj).getUniqueId()) {
            nmsWorld = (net.minecraft.world.World) location.getExtent();
            if (thisEntity instanceof EntityPlayerMP) {
                // Close open containers
                if (((EntityPlayerMP) thisEntity).openContainer != ((EntityPlayerMP) thisEntity).inventoryContainer) {
                    ((EntityPlayerMP) thisEntity).closeContainer();
                }
            }
            teleportEntity(thisEntity, location, thisEntity.dimension, nmsWorld.provider.getDimensionId(), forced);
        } else {
            if (thisEntity instanceof EntityPlayerMP) {
                ((EntityPlayerMP) thisEntity).playerNetServerHandler
                    .setPlayerLocation(location.getPosition().getX(), location.getPosition().getY(), location.getPosition().getZ(),
                        thisEntity.rotationYaw, thisEntity.rotationPitch);
            } else {
                setPosition(location.getPosition().getX(), location.getPosition().getY(), location.getPosition().getZ());
            }
        }

        // re-attach passengers
        net.minecraft.entity.Entity lastPassenger = thisEntity;
        while (!passengers.isEmpty()) {
            net.minecraft.entity.Entity passengerEntity = passengers.remove();
            if (nmsWorld != null) {
                teleportEntity(passengerEntity, location, passengerEntity.dimension, nmsWorld.provider.getDimensionId(), true);
            }

            if (passengerEntity instanceof EntityPlayerMP && !this.worldObj.isRemote) {
                // The actual mount is handled in our event as mounting must be set after client fully loads.
                ((IMixinEntity) passengerEntity).setIsTeleporting(true);
                ((IMixinEntity) passengerEntity).setTeleportVehicle(lastPassenger);
            } else {
                passengerEntity.mountEntity(lastPassenger);
            }
            lastPassenger = passengerEntity;
        }

        return true;
    }

    @Override
    public void setLocationAndRotation(Location<World> location, Vector3d rotation, EnumSet<RelativePositions> relativePositions) {
        setLocationAndRotation(location, rotation, relativePositions, false);
    }

    @SuppressWarnings({"unchecked", "rawtypes"})
    public boolean setLocationAndRotation(Location<World> location, Vector3d rotation, EnumSet<RelativePositions> relativePositions, boolean forced) {
        boolean relocated = true;

        if (relativePositions.isEmpty()) {
            // This is just a normal teleport that happens to set both.
            relocated = setLocation(location, forced);
            setRotation(rotation);
        } else {
            if (((Entity) this) instanceof EntityPlayerMP) {
                // Players use different logic, as they support real relative movement.
                EnumSet relativeFlags = EnumSet.noneOf(S08PacketPlayerPosLook.EnumFlags.class);

                if (relativePositions.contains(RelativePositions.X)) {
                    relativeFlags.add(S08PacketPlayerPosLook.EnumFlags.X);
                }

                if (relativePositions.contains(RelativePositions.Y)) {
                    relativeFlags.add(S08PacketPlayerPosLook.EnumFlags.Y);
                }

                if (relativePositions.contains(RelativePositions.Z)) {
                    relativeFlags.add(S08PacketPlayerPosLook.EnumFlags.Z);
                }

                if (relativePositions.contains(RelativePositions.PITCH)) {
                    relativeFlags.add(S08PacketPlayerPosLook.EnumFlags.X_ROT);
                }

                if (relativePositions.contains(RelativePositions.YAW)) {
                    relativeFlags.add(S08PacketPlayerPosLook.EnumFlags.Y_ROT);
                }

                ((EntityPlayerMP) (Entity) this).playerNetServerHandler.setPlayerLocation(location.getPosition().getX(), location.getPosition()
                    .getY(), location.getPosition().getZ(), (float) rotation.getY(), (float) rotation.getX(), relativeFlags);
            } else {
                Location<World> resultantLocation = getLocation();
                Vector3d resultantRotation = getRotation();

                if (relativePositions.contains(RelativePositions.X)) {
                    resultantLocation = resultantLocation.add(location.getPosition().getX(), 0, 0);
                }

                if (relativePositions.contains(RelativePositions.Y)) {
                    resultantLocation = resultantLocation.add(0, location.getPosition().getY(), 0);
                }

                if (relativePositions.contains(RelativePositions.Z)) {
                    resultantLocation = resultantLocation.add(0, 0, location.getPosition().getZ());
                }

                if (relativePositions.contains(RelativePositions.PITCH)) {
                    resultantRotation = resultantRotation.add(rotation.getX(), 0, 0);
                }

                if (relativePositions.contains(RelativePositions.YAW)) {
                    resultantRotation = resultantRotation.add(0, rotation.getY(), 0);
                }

                // From here just a normal teleport is needed.
                relocated = setLocation(resultantLocation, forced);
                setRotation(resultantRotation);
            }
        }

        return relocated;
    }

    @Override
    public Vector3d getScale() {
        return Vector3d.ONE;
    }

    @Override
    public void setScale(Vector3d scale) {
        // do nothing, Minecraft doesn't properly support this yet
    }

    @Override
    public Transform<World> getTransform() {
        return new Transform<>(getWorld(), getPosition(), getRotation(), getScale());
    }

    @Override
    public void setTransform(Transform<World> transform) {
        checkNotNull(transform, "The transform cannot be null!");
        setLocation(transform.getLocation());
        setRotation(transform.getRotation());
        setScale(transform.getScale());
    }

    @Override
    public boolean transferToWorld(String worldName, Vector3d position) {
        checkNotNull(worldName, "World name was null!");
        checkNotNull(position, "Position was null!");
        Optional<WorldProperties> props = WorldPropertyRegistryModule.getInstance().getWorldProperties(worldName);
        if (props.isPresent()) {
            if (props.get().isEnabled()) {
                Optional<World> world = SpongeImpl.getGame().getServer().loadWorld(worldName);
                if (world.isPresent()) {
                    Location<World> location = new Location<>(world.get(), position);
                    return setLocationSafely(location);
                }
            }
        }
        return false;
    }

    @Override
    public boolean transferToWorld(UUID uuid, Vector3d position) {
        checkNotNull(uuid, "The world uuid cannot be null!");
        checkNotNull(position, "The position cannot be null!");
        return transferToWorld(DimensionRegistryModule.getInstance().getWorldFolder(uuid), position);
    }

    @Override
    public Vector3d getRotation() {
        return new Vector3d(this.rotationPitch, this.rotationYaw, 0);
    }

    @Override
    public void setRotation(Vector3d rotation) {
        checkNotNull(rotation, "Rotation was null!");
        if (((Entity) this) instanceof EntityPlayerMP) {
            // Force an update, this also set the rotation in this entity
            ((EntityPlayerMP) (Entity) this).playerNetServerHandler.setPlayerLocation(getPosition().getX(), getPosition().getY(),
                getPosition().getZ(), (float) rotation.getY(), (float) rotation.getX(), (Set) EnumSet.noneOf(RelativePositions.class));
        } else {
            // Let the entity tracker do its job, this just updates the variables
            shadow$setRotation((float) rotation.getY(), (float) rotation.getX());
        }
    }

    @Override
    public boolean isOnGround() {
        return this.onGround;
    }

    @Override
    public boolean isRemoved() {
        return this.isDead;
    }

    @Override
    public boolean isLoaded() {
        // TODO - add flag for entities loaded/unloaded into world
        return !isRemoved();
    }

    @Override
    public void remove() {
        this.isDead = true;
    }

    @Override
    public boolean damage(double damage, org.spongepowered.api.event.cause.entity.damage.source.DamageSource damageSource, Cause cause) {
        if (!(damageSource instanceof DamageSource)) {
            SpongeImpl.getLogger().error("An illegal DamageSource was provided in the cause! The damage source must extend AbstractDamageSource!");
            return false;
        }
        // todo hook the damage entity event with the cause.
        return attackEntityFrom((DamageSource) damageSource, (float) damage);
    }

    @Override
    public boolean isTeleporting() {
        return this.teleporting;
    }

    @Override
    public net.minecraft.entity.Entity getTeleportVehicle() {
        return this.teleportVehicle;
    }

    @Override
    public void setIsTeleporting(boolean teleporting) {
        this.teleporting = teleporting;
    }

    @Override
    public void setTeleportVehicle(net.minecraft.entity.Entity vehicle) {
        this.teleportVehicle = vehicle;
    }

    @Override
    public EntityType getType() {
        return this.entityType;
    }

    @Override
    public UUID getUniqueId() {
        return this.entityUniqueID;
    }

    @Override
    public Optional<Entity> getPassenger() {
        return Optional.ofNullable((Entity) this.riddenByEntity);
    }

    @Override
    public Optional<Entity> getVehicle() {
        return Optional.ofNullable((Entity) this.ridingEntity);
    }

    @Override
    public Entity getBaseVehicle() {
        if (this.ridingEntity == null) {
            return this;
        }

        net.minecraft.entity.Entity baseVehicle = this.ridingEntity;
        while (baseVehicle.ridingEntity != null) {
            baseVehicle = baseVehicle.ridingEntity;
        }
        return (Entity) baseVehicle;
    }

    @Override
    public DataTransactionResult setPassenger(@Nullable Entity entity) {
        net.minecraft.entity.Entity passenger = (net.minecraft.entity.Entity) entity;
        if (this.riddenByEntity == null && entity == null) {
            return DataTransactionResult.successNoData();
        }
        Entity thisEntity = this;
        DataTransactionResult.Builder builder = DataTransactionResult.builder();
        if (this.riddenByEntity != null) {
            final Entity previous = ((Entity) this.riddenByEntity);
            this.riddenByEntity.mountEntity(null); // eject current passenger
            builder.replace(new ImmutableSpongeValue<>(Keys.PASSENGER, previous.createSnapshot()));
        }
        if (passenger != null) {
            passenger.mountEntity((net.minecraft.entity.Entity) thisEntity);
            builder.success(new ImmutableSpongeValue<>(Keys.PASSENGER, ((Entity) passenger).createSnapshot()));
        }
        return builder.result(DataTransactionResult.Type.SUCCESS).build();

    }

    @Override
    public DataTransactionResult setVehicle(@Nullable Entity entity) {
        if (this.ridingEntity == null && entity == null) {
            return DataTransactionResult.successNoData();
        }
        DataTransactionResult.Builder builder = DataTransactionResult.builder();
        if (this.ridingEntity != null) {
            Entity formerVehicle = (Entity) this.ridingEntity;
            mountEntity(null);
            builder.replace(new ImmutableSpongeValue<>(Keys.VEHICLE, formerVehicle.createSnapshot()));
        }
        if (entity != null) {
            net.minecraft.entity.Entity newVehicle = ((net.minecraft.entity.Entity) entity);
            mountEntity(newVehicle);
            builder.success(new ImmutableSpongeValue<>(Keys.VEHICLE, entity.createSnapshot()));
        }
        return builder.result(DataTransactionResult.Type.SUCCESS).build();
    }

    // for sponge internal use only
    @SuppressWarnings("unchecked")
    public boolean teleportEntity(net.minecraft.entity.Entity entity, Location<World> location, int currentDim, int targetDim, boolean forced) {
        MinecraftServer mcServer = MinecraftServer.getServer();
        final WorldServer fromWorld = mcServer.worldServerForDimension(currentDim);
        final WorldServer toWorld = mcServer.worldServerForDimension(targetDim);
        if (entity instanceof EntityPlayer) {
            fromWorld.getEntityTracker().removePlayerFromTrackers((EntityPlayerMP) entity);
            fromWorld.getPlayerManager().removePlayer((EntityPlayerMP) entity);
            mcServer.getConfigurationManager().getPlayerList().remove(entity);
        } else {
            fromWorld.getEntityTracker().untrackEntity(entity);
        }

        entity.worldObj.removePlayerEntityDangerously(entity);
        entity.dimension = targetDim;
        entity.setPositionAndRotation(location.getX(), location.getY(), location.getZ(), 0, 0);
        if (forced) {
            while (!toWorld.getCollidingBoundingBoxes(entity, entity.getEntityBoundingBox()).isEmpty() && entity.posY < 256.0D) {
                entity.setPosition(entity.posX, entity.posY + 1.0D, entity.posZ);
            }
        }

        toWorld.theChunkProviderServer.loadChunk((int) entity.posX >> 4, (int) entity.posZ >> 4);

        if (entity instanceof EntityPlayer) {
            EntityPlayerMP entityplayermp1 = (EntityPlayerMP) entity;

            // Support vanilla clients going into custom dimensions
            int clientDimension = DimensionManager.getClientDimensionToSend(toWorld.provider.getDimensionId(), toWorld, entityplayermp1);
            if (((IMixinEntityPlayerMP) entityplayermp1).usesCustomClient()) {
                DimensionManager.sendDimensionRegistration(toWorld, entityplayermp1, clientDimension);
            } else {
                // Force vanilla client to refresh their chunk cache if same dimension
                if (currentDim != targetDim && (currentDim == clientDimension || targetDim == clientDimension)) {
                    entityplayermp1.playerNetServerHandler.sendPacket(
                        new S07PacketRespawn((byte) (clientDimension >= 0 ? -1 : 0), toWorld.getDifficulty(), toWorld.getWorldInfo().getTerrainType(),
                            entityplayermp1.theItemInWorldManager.getGameType()));
                }
            }

            entityplayermp1.playerNetServerHandler.sendPacket(
                new S07PacketRespawn(clientDimension, toWorld.getDifficulty(), toWorld.getWorldInfo().getTerrainType(),
                    entityplayermp1.theItemInWorldManager.getGameType()));
            entity.setWorld(toWorld);
            entity.isDead = false;
            entityplayermp1.playerNetServerHandler.setPlayerLocation(entityplayermp1.posX, entityplayermp1.posY, entityplayermp1.posZ,
                entityplayermp1.rotationYaw, entityplayermp1.rotationPitch);
            entityplayermp1.setSneaking(false);
            mcServer.getConfigurationManager().updateTimeAndWeatherForPlayer(entityplayermp1, toWorld);
            toWorld.getPlayerManager().addPlayer(entityplayermp1);
            toWorld.spawnEntityInWorld(entityplayermp1);
            mcServer.getConfigurationManager().getPlayerList().add(entityplayermp1);
            entityplayermp1.theItemInWorldManager.setWorld(toWorld);
            entityplayermp1.addSelfToInternalCraftingInventory();
            entityplayermp1.setHealth(entityplayermp1.getHealth());
        } else {
            toWorld.spawnEntityInWorld(entity);
        }

        fromWorld.resetUpdateEntityTick();
        toWorld.resetUpdateEntityTick();
        return true;
    }

    /**
     * Hooks into vanilla's writeToNBT to call {@link #writeToNbt}.
     *
     * <p> This makes it easier for other entity mixins to override writeToNBT
     * without having to specify the <code>@Inject</code> annotation. </p>
     *
     * @param compound The compound vanilla writes to (unused because we write
     *        to SpongeData)
     * @param ci (Unused) callback info
     */
    @Inject(method = "Lnet/minecraft/entity/Entity;writeToNBT(Lnet/minecraft/nbt/NBTTagCompound;)V", at = @At("HEAD"))
    public void onWriteToNBT(NBTTagCompound compound, CallbackInfo ci) {
        this.writeToNbt(this.getSpongeData());
    }

    /**
     * Hooks into vanilla's readFromNBT to call {@link #readFromNbt}.
     *
     * <p> This makes it easier for other entity mixins to override readFromNbt
     * without having to specify the <code>@Inject</code> annotation. </p>
     *
     * @param compound The compound vanilla reads from (unused because we read
     *        from SpongeData)
     * @param ci (Unused) callback info
     */
    @Inject(method = "Lnet/minecraft/entity/Entity;readFromNBT(Lnet/minecraft/nbt/NBTTagCompound;)V", at = @At("RETURN"))
    public void onReadFromNBT(NBTTagCompound compound, CallbackInfo ci) {
        if (this.isConstructing) {
            firePostConstructEvents(); // Do this early as possible
        }
        this.readFromNbt(this.getSpongeData());
    }

    @Override
    public boolean validateRawData(DataContainer container) {
        return false;
    }

    @Override
    public void setRawData(DataContainer container) throws InvalidDataException {

    }

    /**
     * Read extra data (SpongeData) from the entity's NBT tag.
     *
     * @param compound The SpongeData compound to read from
     */
    @Override
    public void readFromNbt(NBTTagCompound compound) {
        if (this instanceof IMixinCustomDataHolder) {
            if (compound.hasKey(NbtDataUtil.CUSTOM_MANIPULATOR_TAG_LIST, NbtDataUtil.TAG_LIST)) {
                final NBTTagList list = compound.getTagList(NbtDataUtil.CUSTOM_MANIPULATOR_TAG_LIST, NbtDataUtil.TAG_COMPOUND);
                final ImmutableList.Builder<DataView> builder = ImmutableList.builder();
                if (list != null && list.tagCount() != 0) {
                    for (int i = 0; i < list.tagCount(); i++) {
                        final NBTTagCompound internal = list.getCompoundTagAt(i);
                        builder.add(NbtTranslator.getInstance().translateFrom(internal));
                    }
                }
                try {
                    final List<DataManipulator<?, ?>> manipulators = DataUtil.deserializeManipulatorList(builder.build());
                    for (DataManipulator<?, ?> manipulator : manipulators) {
                        offer(manipulator);
                    }
                } catch (InvalidDataException e) {
                    SpongeImpl.getLogger().error("Could not deserialize custom plugin data! ", e);
                }
            }
        }
    }

    /**
     * Write extra data (SpongeData) to the entity's NBT tag.
     *
     * @param compound The SpongeData compound to write to
     */
    @Override
    public void writeToNbt(NBTTagCompound compound) {
        if (this instanceof IMixinCustomDataHolder) {
            final List<DataManipulator<?, ?>> manipulators = ((IMixinCustomDataHolder) this).getCustomManipulators();
            if (!manipulators.isEmpty()) {
                final List<DataView> manipulatorViews = DataUtil.getSerializedManipulatorList(manipulators);
                final NBTTagList manipulatorTagList = new NBTTagList();
                for (DataView dataView : manipulatorViews) {
                    manipulatorTagList.appendTag(NbtTranslator.getInstance().translateData(dataView));
                }
                compound.setTag(NbtDataUtil.CUSTOM_MANIPULATOR_TAG_LIST, manipulatorTagList);
            }
        }
    }

    @Override
    public int getContentVersion() {
        return 1;
    }

    @Override
    public DataContainer toContainer() {
        final Transform<World> transform = getTransform();
        final NBTTagCompound compound = new NBTTagCompound();
        writeToNBT(compound);
        NbtDataUtil.filterSpongeCustomData(compound); // We must filter the custom data so it isn't stored twice
        final DataContainer unsafeNbt = NbtTranslator.getInstance().translateFrom(compound);
        final DataContainer container = new MemoryDataContainer()
            .set(Queries.CONTENT_VERSION, getContentVersion())
            .set(DataQueries.ENTITY_CLASS, this.getClass().getName())
            .set(Queries.WORLD_ID, transform.getExtent().getUniqueId().toString())
            .createView(DataQueries.SNAPSHOT_WORLD_POSITION)
                .set(Queries.POSITION_X, transform.getPosition().getX())
                .set(Queries.POSITION_Y, transform.getPosition().getY())
                .set(Queries.POSITION_Z, transform.getPosition().getZ())
            .getContainer()
            .createView(DataQueries.ENTITY_ROTATION)
                .set(Queries.POSITION_X, transform.getRotation().getX())
                .set(Queries.POSITION_Y, transform.getRotation().getY())
                .set(Queries.POSITION_Z, transform.getRotation().getZ())
            .getContainer()
            .createView(DataQueries.ENTITY_SCALE)
                .set(Queries.POSITION_X, transform.getScale().getX())
                .set(Queries.POSITION_Y, transform.getScale().getY())
                .set(Queries.POSITION_Z, transform.getScale().getZ())
            .getContainer()
            .set(DataQueries.ENTITY_TYPE, this.entityType.getId())
            .set(DataQueries.UNSAFE_NBT, unsafeNbt);
        final Collection<DataManipulator<?, ?>> manipulators = getContainers();
        if (!manipulators.isEmpty()) {
            container.set(DataQueries.DATA_MANIPULATORS, DataUtil.getSerializedManipulatorList(manipulators));
        }
        return container;
    }

    @Override
    public Collection<DataManipulator<?, ?>> getContainers() {
        final List<DataManipulator<?, ?>> list = Lists.newArrayList();
        this.supplyVanillaManipulators(list);
        if (this instanceof IMixinCustomDataHolder && ((IMixinCustomDataHolder) this).hasManipulators()) {
            list.addAll(((IMixinCustomDataHolder) this).getCustomManipulators());
        }
        return list;
    }

    @Override
    public Entity copy() {
        if ((Object) this instanceof Player) {
            throw new IllegalArgumentException("Cannot copy player entities!");
        }
        try {
            final NBTTagCompound compound = new NBTTagCompound();
            writeToNBT(compound);
            net.minecraft.entity.Entity entity = EntityList.createEntityByName(this.entityType.getId(), this.worldObj);
            compound.setLong(NbtDataUtil.UUID_MOST, entity.getUniqueID().getMostSignificantBits());
            compound.setLong(NbtDataUtil.UUID_LEAST, entity.getUniqueID().getLeastSignificantBits());
            entity.readFromNBT(compound);
            return (Entity) entity;
        } catch (Exception e) {
            throw new IllegalArgumentException("Could not copy the entity:", e);
        }
    }

    @Override
    public Optional<User> getTrackedPlayer(String nbtKey) {
        NBTTagCompound nbt = getSpongeData();
        if (!nbt.hasKey(nbtKey)) {
           return Optional.empty();
        } else {
            NBTTagCompound creatorNbt = nbt.getCompoundTag(nbtKey);

            if (!creatorNbt.hasKey("uuid_most") || !creatorNbt.hasKey("uuid_least")) {
                return Optional.empty();
            }

            UUID uuid = new UUID(creatorNbt.getLong("uuid_most"), creatorNbt.getLong("uuid_least"));
            // get player if online
            EntityPlayer player = this.worldObj.getPlayerEntityByUUID(uuid);
            if (player != null) {
                return Optional.of((User)player);
            }
            // player is not online, get user from storage if one exists
            return SpongeImpl.getGame().getServiceManager().provide(UserStorageService.class).get().get(uuid);
        }
    }

    @Override
    public void trackEntityUniqueId(String nbtKey, UUID uuid) {
        if (!getSpongeData().hasKey(nbtKey)) {
            NBTTagCompound sourceNbt = new NBTTagCompound();
            sourceNbt.setLong("uuid_least", uuid.getLeastSignificantBits());
            sourceNbt.setLong("uuid_most", uuid.getMostSignificantBits());
            getSpongeData().setTag(nbtKey, sourceNbt);
        } else {
            getSpongeData().getCompoundTag(nbtKey).setLong("uuid_least", uuid.getLeastSignificantBits());
            getSpongeData().getCompoundTag(nbtKey).setLong("uuid_most", uuid.getMostSignificantBits());
        }
    }

    @Override
    public void setImplVelocity(Vector3d velocity) {
        this.motionX = checkNotNull(velocity).getX();
        this.motionY = velocity.getY();
        this.motionZ = velocity.getZ();
    }

    @Override
    public Vector3d getVelocity() {
        return new Vector3d(this.motionX, this.motionY, this.motionZ);
    }

    @Redirect(method = "moveEntity", at = @At(value = "INVOKE", target="Lnet/minecraft/block/Block;onEntityCollidedWithBlock(Lnet/minecraft/world/World;Lnet/minecraft/util/BlockPos;Lnet/minecraft/entity/Entity;)V"))
    public void onEntityCollideWithBlock(Block block, net.minecraft.world.World world, BlockPos pos, net.minecraft.entity.Entity entity) {
        if (block == Blocks.air) {
            return;
        } else if (world.isRemote) {
            block.onEntityCollidedWithBlock(world, pos, entity);
            return;
        }

        if (entity instanceof EntityPlayer) {
            StaticMixinHelper.collidePlayer = (EntityPlayerMP) entity;
        }

        // TODO: Add target side support
        CollideBlockEvent event = SpongeEventFactory.createCollideBlockEvent(Cause.of(NamedCause.of(NamedCause.PHYSICAL, entity)), (BlockState) world.getBlockState(pos), new Location<World>((World) world, VecHelper.toVector(pos)), Direction.NONE);
        SpongeImpl.postEvent(event);

        if (!event.isCancelled()) {
            block.onEntityCollidedWithBlock(world, pos, entity);
        }
        StaticMixinHelper.collidePlayer = null;
    }

    @Redirect(method = "doBlockCollisions", at = @At(value = "INVOKE", target="Lnet/minecraft/block/Block;onEntityCollidedWithBlock(Lnet/minecraft/world/World;Lnet/minecraft/util/BlockPos;Lnet/minecraft/block/state/IBlockState;Lnet/minecraft/entity/Entity;)V"))
    public void onEntityCollideWithBlockState(Block block, net.minecraft.world.World world, BlockPos pos, IBlockState state, net.minecraft.entity.Entity entity) {
        if (block == Blocks.air) {
            return;
        } else if (world.isRemote) {
            block.onEntityCollidedWithBlock(world, pos, state, entity);
            return;
        }

        if (entity instanceof EntityPlayer) {
            StaticMixinHelper.collidePlayer = (EntityPlayerMP) entity;
        }

        // TODO: Add target side support
        CollideBlockEvent event = SpongeEventFactory.createCollideBlockEvent( Cause.of(NamedCause.of(NamedCause.PHYSICAL, entity)), (BlockState) state, new Location<World>((World) world, VecHelper.toVector(pos)), Direction.NONE);
        SpongeImpl.postEvent(event);

        if (!event.isCancelled()) {
            block.onEntityCollidedWithBlock(world, pos, state, entity);
        }

        StaticMixinHelper.collidePlayer = null;
    }

    @Redirect(method = "updateFallState", at = @At(value = "INVOKE", target="Lnet/minecraft/block/Block;onFallenUpon(Lnet/minecraft/world/World;Lnet/minecraft/util/BlockPos;Lnet/minecraft/entity/Entity;F)V"))
    public void onBlockFallenUpon(Block block, net.minecraft.world.World world, BlockPos pos, net.minecraft.entity.Entity entity, float fallDistance) {
        if (block == Blocks.air) {
            return;
        } else if (world.isRemote) {
            block.onFallenUpon(world, pos, entity, fallDistance);
            return;
        }

        if (entity instanceof EntityPlayer) {
            StaticMixinHelper.collidePlayer = (EntityPlayerMP) entity;
        }

        CollideBlockEvent event = SpongeEventFactory.createCollideBlockEvent(Cause.of(NamedCause.of(NamedCause.PHYSICAL, entity)), (BlockState) world.getBlockState(pos), new Location<World>((World) world, VecHelper.toVector(pos)), Direction.UP);
        SpongeImpl.postEvent(event);

        if (!event.isCancelled()) {
            block.onFallenUpon(world, pos, entity, fallDistance);
        }

        StaticMixinHelper.collidePlayer = null;
    }

    @Override
    public Translation getTranslation() {
        return getType().getTranslation();
    }

    private boolean collision = false;
    private boolean untargetable = false;
    private boolean isReallyInvisible = false;

    @Override
    public boolean isReallyREALLYInvisible() {
        return this.isReallyInvisible;
    }

    @Override
    public void setReallyInvisible(boolean invisible) {
        this.isReallyInvisible = invisible;
    }

    @Override
    public boolean ignoresCollision() {
        return this.collision;
    }

    @Override
    public void setIgnoresCollision(boolean prevents) {
        this.collision = prevents;
    }

    @Override
    public boolean isUntargetable() {
        return this.untargetable;
    }

    @Override
    public void setUntargetable(boolean untargetable) {
        this.untargetable = untargetable;
    }

    /**
     * @author gabizou - January 4th, 2016
     *
     * This prevents sounds from being sent to the server by entities that are invisible
     */
    @Overwrite
    public void playSound(String name, float volume, float pitch) {
        if (!this.isReallyInvisible || !this.isSilent()) {
            this.worldObj.playSoundAtEntity((net.minecraft.entity.Entity) (Object) this, name, volume, pitch);
        }
    }

    @Redirect(method = "resetHeight", at = @At(value = "INVOKE", target = WORLD_SPAWN_PARTICLE))
    public void spawnParticle(net.minecraft.world.World world, EnumParticleTypes particleTypes, double xCoord, double yCoord, double zCoord,
            double xOffset, double yOffset, double zOffset, int ... p_175688_14_) {
        if (!this.isReallyInvisible) {
            this.worldObj.spawnParticle(particleTypes, xCoord, yCoord, zCoord, xOffset, yOffset, zOffset, p_175688_14_);
        }
    }

    @Redirect(method = "createRunningParticles", at = @At(value = "INVOKE", target = WORLD_SPAWN_PARTICLE))
    public void runningSpawnParticle(net.minecraft.world.World world, EnumParticleTypes particleTypes, double xCoord, double yCoord, double zCoord,
            double xOffset, double yOffset, double zOffset, int ... p_175688_14_) {
        if (!this.isReallyInvisible) {
            this.worldObj.spawnParticle(particleTypes, xCoord, yCoord, zCoord, xOffset, yOffset, zOffset, p_175688_14_);
        }
    }

    @Nullable
    @Override
    public Text getDisplayName() {
        return this.displayName;
    }

    @Override
    public void setDisplayName(@Nullable Text displayName) {
        this.displayName = displayName;

        StaticMixinHelper.setCustomNameTagSkip = true;
        if (this.displayName == null) {
            this.setCustomNameTag("");
        } else {
            this.setCustomNameTag(SpongeTexts.toLegacy(this.displayName));
        }

        StaticMixinHelper.setCustomNameTagSkip = false;
    }

    @Inject(method = "setCustomNameTag", at = @At("RETURN"))
    public void onSetCustomNameTag(String name, CallbackInfo ci) {
        if (!StaticMixinHelper.setCustomNameTagSkip) {
            this.displayName = SpongeTexts.fromLegacy(name);
        }
    }

}<|MERGE_RESOLUTION|>--- conflicted
+++ resolved
@@ -130,11 +130,8 @@
     private float origWidth;
     private float origHeight;
     @Nullable private DamageSource originalLava;
-<<<<<<< HEAD
+    protected boolean isConstructing = true;
     @Nullable private Text displayName;
-=======
-    protected boolean isConstructing = true;
->>>>>>> 4300c803
 
     @Shadow private UUID entityUniqueID;
     @Shadow public net.minecraft.world.World worldObj;
